--- conflicted
+++ resolved
@@ -64,12 +64,9 @@
 from fastmcp.tools.tool import FunctionTool, Tool, ToolResult
 from fastmcp.tools.tool_transform import ToolTransformConfig
 from fastmcp.policy import PolicyEngine
-<<<<<<< HEAD
 from fastmcp.reflexive import ReflexiveEngine
-=======
 from fastmcp.ledger import ProvenanceLedger
 from fastmcp.contracts import ContractEngine
->>>>>>> e844bcbb
 from fastmcp.utilities.cli import log_server_banner
 from fastmcp.utilities.components import FastMCPComponent
 from fastmcp.utilities.logging import get_logger
@@ -182,12 +179,9 @@
         self._additional_http_routes: list[BaseRoute] = []
         self._mounted_servers: list[MountedServer] = []
         self._policy_engine: Optional[PolicyEngine] = None
-<<<<<<< HEAD
         self._reflexive_engine: Optional[ReflexiveEngine] = None
-=======
         self._ledger: Optional[ProvenanceLedger] = None
         self._contract_engine: Optional[ContractEngine] = None
->>>>>>> e844bcbb
         self._tool_manager = ToolManager(
             duplicate_behavior=on_duplicate_tools,
             mask_error_details=mask_error_details,
@@ -526,15 +520,13 @@
             policy_route = create_policy_evaluate_route(self._policy_engine)
             routes.append(policy_route)
 
-<<<<<<< HEAD
-
         # Add reflexive core endpoints if reflexive engine is configured
         if self._reflexive_engine is not None:
             from fastmcp.server.reflexive_routes import create_reflexive_routes
             
             reflexive_routes = create_reflexive_routes(self._reflexive_engine)
             routes.extend(reflexive_routes)
-=======
+  
         # Add ledger management endpoints if ledger is configured
         if self._ledger is not None:
             from fastmcp.server.ledger_routes import create_ledger_routes
@@ -548,7 +540,6 @@
             
             contract_routes = create_contract_routes(self._contract_engine)
             routes.extend(contract_routes)
->>>>>>> e844bcbb
 
         # Recursively get routes from mounted servers
         for mounted_server in self._mounted_servers:
