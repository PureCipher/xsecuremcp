"""FastMCP - A more ergonomic interface for MCP servers."""

from __future__ import annotations

import datetime
import inspect
import re
import warnings
from collections.abc import AsyncIterator, Awaitable, Callable
from contextlib import (
    AbstractAsyncContextManager,
    AsyncExitStack,
    asynccontextmanager,
)
from functools import partial
from pathlib import Path
from typing import TYPE_CHECKING, Any, Generic, Literal, overload

import anyio
import httpx
import uvicorn
from mcp.server.lowlevel.helper_types import ReadResourceContents
from mcp.server.lowlevel.server import LifespanResultT, NotificationOptions
from mcp.server.lowlevel.server import Server as MCPServer
from mcp.server.stdio import stdio_server
from mcp.types import (
    AnyFunction,
    EmbeddedResource,
    GetPromptResult,
    ImageContent,
    TextContent,
    ToolAnnotations,
)
from mcp.types import Prompt as MCPPrompt
from mcp.types import Resource as MCPResource
from mcp.types import ResourceTemplate as MCPResourceTemplate
from mcp.types import Tool as MCPTool
from pydantic import AnyUrl
from starlette.middleware import Middleware
from starlette.requests import Request
from starlette.responses import Response
from starlette.routing import BaseRoute, Route

import fastmcp
import fastmcp.server
import fastmcp.settings
from fastmcp.exceptions import NotFoundError
from fastmcp.prompts import Prompt, PromptManager
from fastmcp.prompts.prompt import FunctionPrompt
from fastmcp.resources import Resource, ResourceManager
from fastmcp.resources.template import ResourceTemplate
from fastmcp.server.auth.auth import OAuthProvider
from fastmcp.server.auth.providers.bearer_env import EnvBearerAuthProvider
from fastmcp.server.http import (
    StarletteWithLifespan,
    create_sse_app,
    create_streamable_http_app,
)
from fastmcp.tools import ToolManager
from fastmcp.tools.tool import FunctionTool, Tool
from fastmcp.utilities.cache import TimedCache
from fastmcp.utilities.logging import get_logger
from fastmcp.utilities.mcp_config import MCPConfig

if TYPE_CHECKING:
    from fastmcp.client import Client
    from fastmcp.client.transports import ClientTransport, ClientTransportT
    from fastmcp.server.openapi import ComponentFn as OpenAPIComponentFn
    from fastmcp.server.openapi import FastMCPOpenAPI, RouteMap
    from fastmcp.server.openapi import RouteMapFn as OpenAPIRouteMapFn
    from fastmcp.server.proxy import FastMCPProxy
logger = get_logger(__name__)

DuplicateBehavior = Literal["warn", "error", "replace", "ignore"]

# Compiled URI parsing regex to split a URI into protocol and path components
URI_PATTERN = re.compile(r"^([^:]+://)(.*?)$")


@asynccontextmanager
async def default_lifespan(server: FastMCP[LifespanResultT]) -> AsyncIterator[Any]:
    """Default lifespan context manager that does nothing.

    Args:
        server: The server instance this lifespan is managing

    Returns:
        An empty context object
    """
    yield {}


def _lifespan_wrapper(
    app: FastMCP[LifespanResultT],
    lifespan: Callable[
        [FastMCP[LifespanResultT]], AbstractAsyncContextManager[LifespanResultT]
    ],
) -> Callable[
    [MCPServer[LifespanResultT]], AbstractAsyncContextManager[LifespanResultT]
]:
    @asynccontextmanager
    async def wrap(s: MCPServer[LifespanResultT]) -> AsyncIterator[LifespanResultT]:
        async with AsyncExitStack() as stack:
            context = await stack.enter_async_context(lifespan(app))
            yield context

    return wrap


class FastMCP(Generic[LifespanResultT]):
    def __init__(
        self,
        name: str | None = None,
        instructions: str | None = None,
        auth: OAuthProvider | None = None,
        lifespan: (
            Callable[
                [FastMCP[LifespanResultT]],
                AbstractAsyncContextManager[LifespanResultT],
            ]
            | None
        ) = None,
        tags: set[str] | None = None,
        dependencies: list[str] | None = None,
        tool_serializer: Callable[[Any], str] | None = None,
        cache_expiration_seconds: float | None = None,
        on_duplicate_tools: DuplicateBehavior | None = None,
        on_duplicate_resources: DuplicateBehavior | None = None,
        on_duplicate_prompts: DuplicateBehavior | None = None,
        resource_prefix_format: Literal["protocol", "path"] | None = None,
        mask_error_details: bool | None = None,
        tools: list[Tool | Callable[..., Any]] | None = None,
        include_tags: set[str]
        | set[tuple[str, ...]]
        | set[str | tuple[str, ...]]
        | None = None,
        exclude_tags: set[str]
        | set[tuple[str, ...]]
        | set[str | tuple[str, ...]]
        | None = None,
        **settings: Any,
    ):
        if cache_expiration_seconds is not None:
            settings["cache_expiration_seconds"] = cache_expiration_seconds
<<<<<<< HEAD
        self.settings = fastmcp.settings.ServerSettings(
            include_tags=include_tags, exclude_tags=exclude_tags, **settings
        )
=======
        self.settings = fastmcp.settings.ServerSettings(**settings)
>>>>>>> 94a931f2

        # If mask_error_details is provided, override the settings value
        if mask_error_details is not None:
            self.settings.mask_error_details = mask_error_details

        self.resource_prefix_format: Literal["protocol", "path"]
        if resource_prefix_format is None:
            self.resource_prefix_format = (
                fastmcp.settings.settings.resource_prefix_format
            )
        else:
            self.resource_prefix_format = resource_prefix_format

        self.tags: set[str] = tags or set()

        self.dependencies = dependencies
        self._cache = TimedCache(
            expiration=datetime.timedelta(
                seconds=self.settings.cache_expiration_seconds
            )
        )
        self._mounted_servers: dict[str, MountedServer] = {}
        self._additional_http_routes: list[BaseRoute] = []
        self._tool_manager = ToolManager(
            duplicate_behavior=on_duplicate_tools,
            mask_error_details=self.settings.mask_error_details,
        )
        self._resource_manager = ResourceManager(
            duplicate_behavior=on_duplicate_resources,
            mask_error_details=self.settings.mask_error_details,
        )
        self._prompt_manager = PromptManager(
            duplicate_behavior=on_duplicate_prompts,
            mask_error_details=self.settings.mask_error_details,
        )
        self._tool_serializer = tool_serializer

        if lifespan is None:
            self._has_lifespan = False
            lifespan = default_lifespan
        else:
            self._has_lifespan = True
        self._mcp_server = MCPServer[LifespanResultT](
            name=name or "FastMCP",
            instructions=instructions,
            lifespan=_lifespan_wrapper(self, lifespan),
        )

        if auth is None and self.settings.default_auth_provider == "bearer_env":
            auth = EnvBearerAuthProvider()
        self.auth = auth

        if tools:
            for tool in tools:
                if not isinstance(tool, Tool):
                    tool = Tool.from_function(tool, serializer=self._tool_serializer)
                self.add_tool(tool)

        # Set up MCP protocol handlers
        self._setup_handlers()

    def __repr__(self) -> str:
        return f"{type(self).__name__}({self.name!r})"

    @property
    def name(self) -> str:
        return self._mcp_server.name

    @property
    def instructions(self) -> str | None:
        return self._mcp_server.instructions

    async def run_async(
        self,
        transport: Literal["stdio", "streamable-http", "sse"] | None = None,
        **transport_kwargs: Any,
    ) -> None:
        """Run the FastMCP server asynchronously.

        Args:
            transport: Transport protocol to use ("stdio", "sse", or "streamable-http")
        """
        if transport is None:
            transport = "stdio"
        if transport not in {"stdio", "streamable-http", "sse"}:
            raise ValueError(f"Unknown transport: {transport}")

        if transport == "stdio":
            await self.run_stdio_async(**transport_kwargs)
        elif transport in {"streamable-http", "sse"}:
            await self.run_http_async(transport=transport, **transport_kwargs)
        else:
            raise ValueError(f"Unknown transport: {transport}")

    def run(
        self,
        transport: Literal["stdio", "streamable-http", "sse"] | None = None,
        **transport_kwargs: Any,
    ) -> None:
        """Run the FastMCP server. Note this is a synchronous function.

        Args:
            transport: Transport protocol to use ("stdio", "sse", or "streamable-http")
        """

        anyio.run(partial(self.run_async, transport, **transport_kwargs))

    def _setup_handlers(self) -> None:
        """Set up core MCP protocol handlers."""
        self._mcp_server.list_tools()(self._mcp_list_tools)
        self._mcp_server.list_resources()(self._mcp_list_resources)
        self._mcp_server.list_resource_templates()(self._mcp_list_resource_templates)
        self._mcp_server.list_prompts()(self._mcp_list_prompts)
        self._mcp_server.call_tool()(self._mcp_call_tool)
        self._mcp_server.read_resource()(self._mcp_read_resource)
        self._mcp_server.get_prompt()(self._mcp_get_prompt)

    async def get_tools(self) -> dict[str, Tool]:
        """Get all registered tools, indexed by registered key."""
        if (tools := self._cache.get("tools")) is self._cache.NOT_FOUND:
            tools: dict[str, Tool] = {}
            for prefix, server in self._mounted_servers.items():
                try:
                    server_tools = await server.get_tools()
                    tools.update(server_tools)
                except Exception as e:
                    logger.warning(
                        f"Failed to get tools from mounted server '{prefix}': {e}"
                    )
                    continue
            tools.update(self._tool_manager.get_tools())
            self._cache.set("tools", tools)
        return tools

    async def get_resources(self) -> dict[str, Resource]:
        """Get all registered resources, indexed by registered key."""
        if (resources := self._cache.get("resources")) is self._cache.NOT_FOUND:
            resources: dict[str, Resource] = {}
            for prefix, server in self._mounted_servers.items():
                try:
                    server_resources = await server.get_resources()
                    resources.update(server_resources)
                except Exception as e:
                    logger.warning(
                        f"Failed to get resources from mounted server '{prefix}': {e}"
                    )
                    continue
            resources.update(self._resource_manager.get_resources())
            self._cache.set("resources", resources)
        return resources

    async def get_resource_templates(self) -> dict[str, ResourceTemplate]:
        """Get all registered resource templates, indexed by registered key."""
        if (
            templates := self._cache.get("resource_templates")
        ) is self._cache.NOT_FOUND:
            templates: dict[str, ResourceTemplate] = {}
            for prefix, server in self._mounted_servers.items():
                try:
                    server_templates = await server.get_resource_templates()
                    templates.update(server_templates)
                except Exception as e:
                    logger.warning(
                        "Failed to get resource templates from mounted server "
                        f"'{prefix}': {e}"
                    )
                    continue
            templates.update(self._resource_manager.get_templates())
            self._cache.set("resource_templates", templates)
        return templates

    async def get_prompts(self) -> dict[str, Prompt]:
        """
        List all available prompts.
        """
        if (prompts := self._cache.get("prompts")) is self._cache.NOT_FOUND:
            prompts: dict[str, Prompt] = {}
            for prefix, server in self._mounted_servers.items():
                try:
                    server_prompts = await server.get_prompts()
                    prompts.update(server_prompts)
                except Exception as e:
                    logger.warning(
                        f"Failed to get prompts from mounted server '{prefix}': {e}"
                    )
                    continue
            prompts.update(self._prompt_manager.get_prompts())
            self._cache.set("prompts", prompts)
        return prompts

    def custom_route(
        self,
        path: str,
        methods: list[str],
        name: str | None = None,
        include_in_schema: bool = True,
    ):
        """
        Decorator to register a custom HTTP route on the FastMCP server.

        Allows adding arbitrary HTTP endpoints outside the standard MCP protocol,
        which can be useful for OAuth callbacks, health checks, or admin APIs.
        The handler function must be an async function that accepts a Starlette
        Request and returns a Response.

        Args:
            path: URL path for the route (e.g., "/oauth/callback")
            methods: List of HTTP methods to support (e.g., ["GET", "POST"])
            name: Optional name for the route (to reference this route with
                Starlette's reverse URL lookup feature)
            include_in_schema: Whether to include in OpenAPI schema, defaults to True

        Example:
            @server.custom_route("/health", methods=["GET"])
            async def health_check(request: Request) -> Response:
                return JSONResponse({"status": "ok"})
        """

        def decorator(
            fn: Callable[[Request], Awaitable[Response]],
        ) -> Callable[[Request], Awaitable[Response]]:
            self._additional_http_routes.append(
                Route(
                    path,
                    endpoint=fn,
                    methods=methods,
                    name=name,
                    include_in_schema=include_in_schema,
                )
            )
            return fn

        return decorator

    async def _mcp_list_tools(self) -> list[MCPTool]:
        """
        List all available tools, in the format expected by the low-level MCP
        server.

        """
        tools = await self.get_tools()

        mcp_tools: list[MCPTool] = []
        for key, tool in tools.items():
            if self.should_include_component(tool):
                mcp_tools.append(tool.to_mcp_tool(name=key))

        return mcp_tools

    async def _mcp_list_resources(self) -> list[MCPResource]:
        """
        List all available resources, in the format expected by the low-level MCP
        server.

        """
        resources = await self.get_resources()
        mcp_resources: list[MCPResource] = []
        for key, resource in resources.items():
            if self.should_include_component(resource):
                mcp_resources.append(resource.to_mcp_resource(uri=key))
        return mcp_resources

    async def _mcp_list_resource_templates(self) -> list[MCPResourceTemplate]:
        """
        List all available resource templates, in the format expected by the low-level
        MCP server.

        """
        templates = await self.get_resource_templates()
        mcp_templates: list[MCPResourceTemplate] = []
        for key, template in templates.items():
            if self.should_include_component(template):
                mcp_templates.append(template.to_mcp_template(uriTemplate=key))
        return mcp_templates

    async def _mcp_list_prompts(self) -> list[MCPPrompt]:
        """
        List all available prompts, in the format expected by the low-level MCP
        server.

        """
        prompts = await self.get_prompts()
        mcp_prompts: list[MCPPrompt] = []
        for key, prompt in prompts.items():
            if self.should_include_component(prompt):
                mcp_prompts.append(prompt.to_mcp_prompt(name=key))
        return mcp_prompts

    async def _mcp_call_tool(
        self, key: str, arguments: dict[str, Any]
    ) -> list[TextContent | ImageContent | EmbeddedResource]:
        """Handle MCP 'callTool' requests.

        Args:
            key: The name of the tool to call
            arguments: Arguments to pass to the tool

        Returns:
            List of MCP Content objects containing the tool results
        """
        logger.debug("Call tool: %s with %s", key, arguments)

        # Create and use context for the entire call
        with fastmcp.server.context.Context(fastmcp=self):
            # Get tool, checking first from our tools, then from the mounted servers
            if self._tool_manager.has_tool(key):
                tool = self._tool_manager.get_tool(key)
                if not self.should_include_component(tool):
                    raise NotFoundError(f"Unknown tool: {key}")
                return await self._tool_manager.call_tool(key, arguments)

            # Check mounted servers to see if they have the tool
            for server in self._mounted_servers.values():
                if server.match_tool(key):
                    tool_key = server.strip_tool_prefix(key)
                    return await server.server._mcp_call_tool(tool_key, arguments)

            raise NotFoundError(f"Unknown tool: {key}")

    async def _mcp_read_resource(self, uri: AnyUrl | str) -> list[ReadResourceContents]:
        """
        Read a resource by URI, in the format expected by the low-level MCP
        server.
        """
        with fastmcp.server.context.Context(fastmcp=self):
            if self._resource_manager.has_resource(uri):
                resource = await self._resource_manager.get_resource(uri)
                if not self.should_include_component(resource):
                    raise NotFoundError(f"Unknown resource: {uri}")
                content = await self._resource_manager.read_resource(uri)
                return [
                    ReadResourceContents(
                        content=content,
                        mime_type=resource.mime_type,
                    )
                ]
            else:
                for server in self._mounted_servers.values():
                    if server.match_resource(str(uri)):
                        new_uri = server.strip_resource_prefix(str(uri))
                        return await server.server._mcp_read_resource(new_uri)
                else:
                    raise NotFoundError(f"Unknown resource: {uri}")

    async def _mcp_get_prompt(
        self, name: str, arguments: dict[str, Any] | None = None
    ) -> GetPromptResult:
        """Handle MCP 'getPrompt' requests.

        Args:
            name: The name of the prompt to render
            arguments: Arguments to pass to the prompt

        Returns:
            GetPromptResult containing the rendered prompt messages
        """
        logger.debug("Get prompt: %s with %s", name, arguments)

        # Create and use context for the entire call
        with fastmcp.server.context.Context(fastmcp=self):
            # Get prompt, checking first from our prompts, then from the mounted servers
            if self._prompt_manager.has_prompt(name):
                prompt = self._prompt_manager.get_prompt(name)
                if not self.should_include_component(prompt):
                    raise NotFoundError(f"Unknown prompt: {name}")
                return await self._prompt_manager.render_prompt(name, arguments)

            # Check mounted servers to see if they have the prompt
            for server in self._mounted_servers.values():
                if server.match_prompt(name):
                    prompt_name = server.strip_prompt_prefix(name)
                    return await server.server._mcp_get_prompt(prompt_name, arguments)

            raise NotFoundError(f"Unknown prompt: {name}")

    def add_tool(self, tool: Tool) -> None:
        """Add a tool to the server.

        The tool function can optionally request a Context object by adding a parameter
        with the Context type annotation. See the @tool decorator for examples.

        Args:
            tool: The Tool instance to register
        """
        self._tool_manager.add_tool(tool)
        self._cache.clear()

    def remove_tool(self, name: str) -> None:
        """Remove a tool from the server.

        Args:
            name: The name of the tool to remove

        Raises:
            NotFoundError: If the tool is not found
        """
        self._tool_manager.remove_tool(name)
        self._cache.clear()

    @overload
    def tool(
        self,
        name_or_fn: AnyFunction,
        *,
        name: str | None = None,
        description: str | None = None,
        tags: set[str] | None = None,
        annotations: ToolAnnotations | dict[str, Any] | None = None,
        exclude_args: list[str] | None = None,
    ) -> FunctionTool: ...

    @overload
    def tool(
        self,
        name_or_fn: str | None = None,
        *,
        name: str | None = None,
        description: str | None = None,
        tags: set[str] | None = None,
        annotations: ToolAnnotations | dict[str, Any] | None = None,
        exclude_args: list[str] | None = None,
    ) -> Callable[[AnyFunction], FunctionTool]: ...

    def tool(
        self,
        name_or_fn: str | AnyFunction | None = None,
        *,
        name: str | None = None,
        description: str | None = None,
        tags: set[str] | None = None,
        annotations: ToolAnnotations | dict[str, Any] | None = None,
        exclude_args: list[str] | None = None,
    ) -> Callable[[AnyFunction], FunctionTool] | FunctionTool:
        """Decorator to register a tool.

        Tools can optionally request a Context object by adding a parameter with the
        Context type annotation. The context provides access to MCP capabilities like
        logging, progress reporting, and resource access.

        This decorator supports multiple calling patterns:
        - @server.tool (without parentheses)
        - @server.tool (with empty parentheses)
        - @server.tool("custom_name") (with name as first argument)
        - @server.tool(name="custom_name") (with name as keyword argument)
        - server.tool(function, name="custom_name") (direct function call)

        Args:
            name_or_fn: Either a function (when used as @tool), a string name, or None
            description: Optional description of what the tool does
            tags: Optional set of tags for categorizing the tool
            annotations: Optional annotations about the tool's behavior
            exclude_args: Optional list of argument names to exclude from the tool schema
            name: Optional name for the tool (keyword-only, alternative to name_or_fn)

        Example:
            @server.tool
            def my_tool(x: int) -> str:
                return str(x)

            @server.tool
            def my_tool(x: int) -> str:
                return str(x)

            @server.tool("custom_name")
            def my_tool(x: int) -> str:
                return str(x)

            @server.tool(name="custom_name")
            def my_tool(x: int) -> str:
                return str(x)

            # Direct function call
            server.tool(my_function, name="custom_name")
        """
        if isinstance(annotations, dict):
            annotations = ToolAnnotations(**annotations)

        if isinstance(name_or_fn, classmethod):
            raise ValueError(
                inspect.cleandoc(
                    """
                    To decorate a classmethod, first define the method and then call
                    tool() directly on the method instead of using it as a
                    decorator. See https://gofastmcp.com/patterns/decorating-methods
                    for examples and more information.
                    """
                )
            )

        # Determine the actual name and function based on the calling pattern
        if inspect.isroutine(name_or_fn):
            # Case 1: @tool (without parens) - function passed directly
            # Case 2: direct call like tool(fn, name="something")
            fn = name_or_fn
            tool_name = name  # Use keyword name if provided, otherwise None

            # Register the tool immediately and return the tool object
            tool = Tool.from_function(
                fn,
                name=tool_name,
                description=description,
                tags=tags,
                annotations=annotations,
                exclude_args=exclude_args,
                serializer=self._tool_serializer,
            )
            self.add_tool(tool)
            return tool

        elif isinstance(name_or_fn, str):
            # Case 3: @tool("custom_name") - name passed as first argument
            if name is not None:
                raise TypeError(
                    "Cannot specify both a name as first argument and as keyword argument. "
                    f"Use either @tool('{name_or_fn}') or @tool(name='{name}'), not both."
                )
            tool_name = name_or_fn
        elif name_or_fn is None:
            # Case 4: @tool or @tool(name="something") - use keyword name
            tool_name = name
        else:
            raise TypeError(
                f"First argument to @tool must be a function, string, or None, got {type(name_or_fn)}"
            )

        # Return partial for cases where we need to wait for the function
        return partial(
            self.tool,
            name=tool_name,
            description=description,
            tags=tags,
            annotations=annotations,
            exclude_args=exclude_args,
        )

    def add_resource(self, resource: Resource, key: str | None = None) -> None:
        """Add a resource to the server.

        Args:
            resource: A Resource instance to add
        """

        self._resource_manager.add_resource(resource, key=key)
        self._cache.clear()

    def add_template(self, template: ResourceTemplate, key: str | None = None) -> None:
        """Add a resource template to the server.

        Args:
            template: A ResourceTemplate instance to add
        """
        self._resource_manager.add_template(template, key=key)

    def add_resource_fn(
        self,
        fn: AnyFunction,
        uri: str,
        name: str | None = None,
        description: str | None = None,
        mime_type: str | None = None,
        tags: set[str] | None = None,
    ) -> None:
        """Add a resource or template to the server from a function.

        If the URI contains parameters (e.g. "resource://{param}") or the function
        has parameters, it will be registered as a template resource.

        Args:
            fn: The function to register as a resource
            uri: The URI for the resource
            name: Optional name for the resource
            description: Optional description of the resource
            mime_type: Optional MIME type for the resource
            tags: Optional set of tags for categorizing the resource
        """
        # deprecated since 2.7.0
        warnings.warn(
            "The add_resource_fn method is deprecated. Use the resource decorator instead.",
            DeprecationWarning,
            stacklevel=2,
        )
        self._resource_manager.add_resource_or_template_from_fn(
            fn=fn,
            uri=uri,
            name=name,
            description=description,
            mime_type=mime_type,
            tags=tags,
        )
        self._cache.clear()

    def resource(
        self,
        uri: str,
        *,
        name: str | None = None,
        description: str | None = None,
        mime_type: str | None = None,
        tags: set[str] | None = None,
    ) -> Callable[[AnyFunction], Resource | ResourceTemplate]:
        """Decorator to register a function as a resource.

        The function will be called when the resource is read to generate its content.
        The function can return:
        - str for text content
        - bytes for binary content
        - other types will be converted to JSON

        Resources can optionally request a Context object by adding a parameter with the
        Context type annotation. The context provides access to MCP capabilities like
        logging, progress reporting, and session information.

        If the URI contains parameters (e.g. "resource://{param}") or the function
        has parameters, it will be registered as a template resource.

        Args:
            uri: URI for the resource (e.g. "resource://my-resource" or "resource://{param}")
            name: Optional name for the resource
            description: Optional description of the resource
            mime_type: Optional MIME type for the resource
            tags: Optional set of tags for categorizing the resource

        Example:
            @server.resource("resource://my-resource")
            def get_data() -> str:
                return "Hello, world!"

            @server.resource("resource://my-resource")
            async get_data() -> str:
                data = await fetch_data()
                return f"Hello, world! {data}"

            @server.resource("resource://{city}/weather")
            def get_weather(city: str) -> str:
                return f"Weather for {city}"

            @server.resource("resource://{city}/weather")
            def get_weather_with_context(city: str, ctx: Context) -> str:
                ctx.info(f"Fetching weather for {city}")
                return f"Weather for {city}"

            @server.resource("resource://{city}/weather")
            async def get_weather(city: str) -> str:
                data = await fetch_weather(city)
                return f"Weather for {city}: {data}"
        """
        # Check if user passed function directly instead of calling decorator
        if inspect.isroutine(uri):
            raise TypeError(
                "The @resource decorator was used incorrectly. "
                "Did you forget to call it? Use @resource('uri') instead of @resource"
            )

        def decorator(fn: AnyFunction) -> Resource | ResourceTemplate:
            from fastmcp.server.context import Context

            if isinstance(fn, classmethod):  # type: ignore[reportUnnecessaryIsInstance]
                raise ValueError(
                    inspect.cleandoc(
                        """
                        To decorate a classmethod, first define the method and then call
                        resource() directly on the method instead of using it as a
                        decorator. See https://gofastmcp.com/patterns/decorating-methods
                        for examples and more information.
                        """
                    )
                )

            # Check if this should be a template
            has_uri_params = "{" in uri and "}" in uri
            # check if the function has any parameters (other than injected context)
            has_func_params = any(
                p
                for p in inspect.signature(fn).parameters.values()
                if p.annotation is not Context
            )

            if has_uri_params or has_func_params:
                template = ResourceTemplate.from_function(
                    fn=fn,
                    uri_template=uri,
                    name=name,
                    description=description,
                    mime_type=mime_type,
                    tags=tags,
                )
                self.add_template(template)
                return template
            elif not has_uri_params and not has_func_params:
                resource = Resource.from_function(
                    fn=fn,
                    uri=uri,
                    name=name,
                    description=description,
                    mime_type=mime_type,
                    tags=tags,
                )
                self.add_resource(resource)
                return resource
            else:
                raise ValueError(
                    "Invalid resource or template definition due to a "
                    "mismatch between URI parameters and function parameters."
                )

        return decorator

    def add_prompt(self, prompt: Prompt) -> None:
        """Add a prompt to the server.

        Args:
            prompt: A Prompt instance to add
        """
        self._prompt_manager.add_prompt(prompt)
        self._cache.clear()

    @overload
    def prompt(
        self,
        name_or_fn: AnyFunction,
        *,
        name: str | None = None,
        description: str | None = None,
        tags: set[str] | None = None,
    ) -> FunctionPrompt: ...

    @overload
    def prompt(
        self,
        name_or_fn: str | None = None,
        *,
        name: str | None = None,
        description: str | None = None,
        tags: set[str] | None = None,
    ) -> Callable[[AnyFunction], FunctionPrompt]: ...

    def prompt(
        self,
        name_or_fn: str | AnyFunction | None = None,
        *,
        name: str | None = None,
        description: str | None = None,
        tags: set[str] | None = None,
    ) -> Callable[[AnyFunction], FunctionPrompt] | FunctionPrompt:
        """Decorator to register a prompt.

        Prompts can optionally request a Context object by adding a parameter with the
        Context type annotation. The context provides access to MCP capabilities like
        logging, progress reporting, and session information.

        This decorator supports multiple calling patterns:
        - @server.prompt (without parentheses)
        - @server.prompt (with empty parentheses)
        - @server.prompt("custom_name") (with name as first argument)
        - @server.prompt(name="custom_name") (with name as keyword argument)
        - server.prompt(function, name="custom_name") (direct function call)

        Args:
            name_or_fn: Either a function (when used as @prompt), a string name, or None
            description: Optional description of what the prompt does
            tags: Optional set of tags for categorizing the prompt
            name: Optional name for the prompt (keyword-only, alternative to name_or_fn)

        Example:
            @server.prompt
            def analyze_table(table_name: str) -> list[Message]:
                schema = read_table_schema(table_name)
                return [
                    {
                        "role": "user",
                        "content": f"Analyze this schema:\n{schema}"
                    }
                ]

            @server.prompt
            def analyze_with_context(table_name: str, ctx: Context) -> list[Message]:
                ctx.info(f"Analyzing table {table_name}")
                schema = read_table_schema(table_name)
                return [
                    {
                        "role": "user",
                        "content": f"Analyze this schema:\n{schema}"
                    }
                ]

            @server.prompt("custom_name")
            def analyze_file(path: str) -> list[Message]:
                content = await read_file(path)
                return [
                    {
                        "role": "user",
                        "content": {
                            "type": "resource",
                            "resource": {
                                "uri": f"file://{path}",
                                "text": content
                            }
                        }
                    }
                ]

            @server.prompt(name="custom_name")
            def another_prompt(data: str) -> list[Message]:
                return [{"role": "user", "content": data}]

            # Direct function call
            server.prompt(my_function, name="custom_name")
        """

        if isinstance(name_or_fn, classmethod):
            raise ValueError(
                inspect.cleandoc(
                    """
                    To decorate a classmethod, first define the method and then call
                    prompt() directly on the method instead of using it as a
                    decorator. See https://gofastmcp.com/patterns/decorating-methods
                    for examples and more information.
                    """
                )
            )

        # Determine the actual name and function based on the calling pattern
        if inspect.isroutine(name_or_fn):
            # Case 1: @prompt (without parens) - function passed directly as decorator
            # Case 2: direct call like prompt(fn, name="something")
            fn = name_or_fn
            prompt_name = name  # Use keyword name if provided, otherwise None

            # Register the prompt immediately
            prompt = Prompt.from_function(
                fn=fn,
                name=prompt_name,
                description=description,
                tags=tags,
            )
            self.add_prompt(prompt)

            return prompt

        elif isinstance(name_or_fn, str):
            # Case 3: @prompt("custom_name") - name passed as first argument
            if name is not None:
                raise TypeError(
                    "Cannot specify both a name as first argument and as keyword argument. "
                    f"Use either @prompt('{name_or_fn}') or @prompt(name='{name}'), not both."
                )
            prompt_name = name_or_fn
        elif name_or_fn is None:
            # Case 4: @prompt() or @prompt(name="something") - use keyword name
            prompt_name = name
        else:
            raise TypeError(
                f"First argument to @prompt must be a function, string, or None, got {type(name_or_fn)}"
            )

        # Return partial for cases where we need to wait for the function
        return partial(
            self.prompt,
            name=prompt_name,
            description=description,
            tags=tags,
        )

    async def run_stdio_async(self) -> None:
        """Run the server using stdio transport."""
        async with stdio_server() as (read_stream, write_stream):
            logger.info(f"Starting MCP server {self.name!r} with transport 'stdio'")
            await self._mcp_server.run(
                read_stream,
                write_stream,
                self._mcp_server.create_initialization_options(
                    NotificationOptions(tools_changed=True)
                ),
            )

    async def run_http_async(
        self,
        transport: Literal["streamable-http", "sse"] = "streamable-http",
        host: str | None = None,
        port: int | None = None,
        log_level: str | None = None,
        path: str | None = None,
        uvicorn_config: dict[str, Any] | None = None,
        middleware: list[Middleware] | None = None,
    ) -> None:
        """Run the server using HTTP transport.

        Args:
            transport: Transport protocol to use - either "streamable-http" (default) or "sse"
            host: Host address to bind to (defaults to settings.host)
            port: Port to bind to (defaults to settings.port)
            log_level: Log level for the server (defaults to settings.log_level)
            path: Path for the endpoint (defaults to settings.streamable_http_path or settings.sse_path)
            uvicorn_config: Additional configuration for the Uvicorn server
        """
        host = host or self.settings.host
        port = port or self.settings.port
        default_log_level_to_use = (log_level or self.settings.log_level).lower()

        app = self.http_app(path=path, transport=transport, middleware=middleware)

        _uvicorn_config_from_user = uvicorn_config or {}

        config_kwargs: dict[str, Any] = {
            "timeout_graceful_shutdown": 0,
            "lifespan": "on",
        }
        config_kwargs.update(_uvicorn_config_from_user)

        if "log_config" not in config_kwargs and "log_level" not in config_kwargs:
            config_kwargs["log_level"] = default_log_level_to_use

        config = uvicorn.Config(app, host=host, port=port, **config_kwargs)
        server = uvicorn.Server(config)
        path = app.state.path.lstrip("/")  # type: ignore
        logger.info(
            f"Starting MCP server {self.name!r} with transport {transport!r} on http://{host}:{port}/{path}"
        )
        await server.serve()

    async def run_sse_async(
        self,
        host: str | None = None,
        port: int | None = None,
        log_level: str | None = None,
        path: str | None = None,
        message_path: str | None = None,
        uvicorn_config: dict[str, Any] | None = None,
    ) -> None:
        """Run the server using SSE transport."""

        # Deprecated since 2.3.2
        warnings.warn(
            "The run_sse_async method is deprecated (as of 2.3.2). Use run_http_async for a "
            "modern (non-SSE) alternative, or create an SSE app with "
            "`fastmcp.server.http.create_sse_app` and run it directly.",
            DeprecationWarning,
            stacklevel=2,
        )
        await self.run_http_async(
            transport="sse",
            host=host,
            port=port,
            log_level=log_level,
            path=path,
            uvicorn_config=uvicorn_config,
        )

    def sse_app(
        self,
        path: str | None = None,
        message_path: str | None = None,
        middleware: list[Middleware] | None = None,
    ) -> StarletteWithLifespan:
        """
        Create a Starlette app for the SSE server.

        Args:
            path: The path to the SSE endpoint
            message_path: The path to the message endpoint
            middleware: A list of middleware to apply to the app
        """
        # Deprecated since 2.3.2
        warnings.warn(
            "The sse_app method is deprecated (as of 2.3.2). Use http_app as a modern (non-SSE) "
            "alternative, or call `fastmcp.server.http.create_sse_app` directly.",
            DeprecationWarning,
            stacklevel=2,
        )
        return create_sse_app(
            server=self,
            message_path=message_path or self.settings.message_path,
            sse_path=path or self.settings.sse_path,
            auth=self.auth,
            debug=self.settings.debug,
            middleware=middleware,
        )

    def streamable_http_app(
        self,
        path: str | None = None,
        middleware: list[Middleware] | None = None,
    ) -> StarletteWithLifespan:
        """
        Create a Starlette app for the StreamableHTTP server.

        Args:
            path: The path to the StreamableHTTP endpoint
            middleware: A list of middleware to apply to the app
        """
        # Deprecated since 2.3.2
        warnings.warn(
            "The streamable_http_app method is deprecated (as of 2.3.2). Use http_app() instead.",
            DeprecationWarning,
            stacklevel=2,
        )
        return self.http_app(path=path, middleware=middleware)

    def http_app(
        self,
        path: str | None = None,
        middleware: list[Middleware] | None = None,
        transport: Literal["streamable-http", "sse"] = "streamable-http",
    ) -> StarletteWithLifespan:
        """Create a Starlette app using the specified HTTP transport.

        Args:
            path: The path for the HTTP endpoint
            middleware: A list of middleware to apply to the app
            transport: Transport protocol to use - either "streamable-http" (default) or "sse"

        Returns:
            A Starlette application configured with the specified transport
        """

        if transport == "streamable-http":
            return create_streamable_http_app(
                server=self,
                streamable_http_path=path or self.settings.streamable_http_path,
                event_store=None,
                auth=self.auth,
                json_response=self.settings.json_response,
                stateless_http=self.settings.stateless_http,
                debug=self.settings.debug,
                middleware=middleware,
            )
        elif transport == "sse":
            return create_sse_app(
                server=self,
                message_path=self.settings.message_path,
                sse_path=path or self.settings.sse_path,
                auth=self.auth,
                debug=self.settings.debug,
                middleware=middleware,
            )

    async def run_streamable_http_async(
        self,
        host: str | None = None,
        port: int | None = None,
        log_level: str | None = None,
        path: str | None = None,
        uvicorn_config: dict[str, Any] | None = None,
    ) -> None:
        # Deprecated since 2.3.2
        warnings.warn(
            "The run_streamable_http_async method is deprecated (as of 2.3.2). "
            "Use run_http_async instead.",
            DeprecationWarning,
            stacklevel=2,
        )
        await self.run_http_async(
            transport="streamable-http",
            host=host,
            port=port,
            log_level=log_level,
            path=path,
            uvicorn_config=uvicorn_config,
        )

    def mount(
        self,
        prefix: str,
        server: FastMCP[LifespanResultT],
        as_proxy: bool | None = None,
        *,
        tool_separator: str | None = None,
        resource_separator: str | None = None,
        prompt_separator: str | None = None,
    ) -> None:
        """Mount another FastMCP server on this server with the given prefix.

        Unlike importing (with import_server), mounting establishes a dynamic connection
        between servers. When a client interacts with a mounted server's objects through
        the parent server, requests are forwarded to the mounted server in real-time.
        This means changes to the mounted server are immediately reflected when accessed
        through the parent.

        When a server is mounted:
        - Tools from the mounted server are accessible with prefixed names.
          Example: If server has a tool named "get_weather", it will be available as "prefix_get_weather".
        - Resources are accessible with prefixed URIs.
          Example: If server has a resource with URI "weather://forecast", it will be available as
          "weather://prefix/forecast".
        - Templates are accessible with prefixed URI templates.
          Example: If server has a template with URI "weather://location/{id}", it will be available
          as "weather://prefix/location/{id}".
        - Prompts are accessible with prefixed names.
          Example: If server has a prompt named "weather_prompt", it will be available as
          "prefix_weather_prompt".

        There are two modes for mounting servers:
        1. Direct mounting (default when server has no custom lifespan): The parent server
           directly accesses the mounted server's objects in-memory for better performance.
           In this mode, no client lifecycle events occur on the mounted server, including
           lifespan execution.

        2. Proxy mounting (default when server has a custom lifespan): The parent server
           treats the mounted server as a separate entity and communicates with it via a
           Client transport. This preserves all client-facing behaviors, including lifespan
           execution, but with slightly higher overhead.

        Args:
            prefix: Prefix to use for the mounted server's objects.
            server: The FastMCP server to mount.
            as_proxy: Whether to treat the mounted server as a proxy. If None (default),
                automatically determined based on whether the server has a custom lifespan
                (True if it has a custom lifespan, False otherwise).
            tool_separator: Deprecated. Separator character for tool names.
            resource_separator: Deprecated. Separator character for resource URIs.
            prompt_separator: Deprecated. Separator character for prompt names.
        """
        from fastmcp import Client
        from fastmcp.client.transports import FastMCPTransport
        from fastmcp.server.proxy import FastMCPProxy

        if tool_separator is not None:
            # Deprecated since 2.4.0
            warnings.warn(
                "The tool_separator parameter is deprecated and will be removed in a future version. "
                "Tools are now prefixed using 'prefix_toolname' format.",
                DeprecationWarning,
                stacklevel=2,
            )

        if resource_separator is not None:
            # Deprecated since 2.4.0
            warnings.warn(
                "The resource_separator parameter is deprecated and ignored. "
                "Resource prefixes are now added using the protocol://prefix/path format.",
                DeprecationWarning,
                stacklevel=2,
            )

        if prompt_separator is not None:
            # Deprecated since 2.4.0
            warnings.warn(
                "The prompt_separator parameter is deprecated and will be removed in a future version. "
                "Prompts are now prefixed using 'prefix_promptname' format.",
                DeprecationWarning,
                stacklevel=2,
            )

        # if as_proxy is not specified and the server has a custom lifespan,
        # we should treat it as a proxy
        if as_proxy is None:
            as_proxy = server._has_lifespan

        if as_proxy and not isinstance(server, FastMCPProxy):
            server = FastMCPProxy(Client(transport=FastMCPTransport(server)))

        mounted_server = MountedServer(
            server=server,
            prefix=prefix,
        )
        self._mounted_servers[prefix] = mounted_server
        self._cache.clear()

    def unmount(self, prefix: str) -> None:
        self._mounted_servers.pop(prefix)
        self._cache.clear()

    async def import_server(
        self,
        prefix: str,
        server: FastMCP[LifespanResultT],
        tool_separator: str | None = None,
        resource_separator: str | None = None,
        prompt_separator: str | None = None,
    ) -> None:
        """
        Import the MCP objects from another FastMCP server into this one,
        optionally with a given prefix.

        Note that when a server is *imported*, its objects are immediately
        registered to the importing server. This is a one-time operation and
        future changes to the imported server will not be reflected in the
        importing server. Server-level configurations and lifespans are not imported.

        When a server is imported:
        - The tools are imported with prefixed names
          Example: If server has a tool named "get_weather", it will be
          available as "prefix_get_weather"
        - The resources are imported with prefixed URIs using the new format
          Example: If server has a resource with URI "weather://forecast", it will
          be available as "weather://prefix/forecast"
        - The templates are imported with prefixed URI templates using the new format
          Example: If server has a template with URI "weather://location/{id}", it will
          be available as "weather://prefix/location/{id}"
        - The prompts are imported with prefixed names
          Example: If server has a prompt named "weather_prompt", it will be available as
          "prefix_weather_prompt"

        Args:
            prefix: The prefix to use for the imported server
            server: The FastMCP server to import
            tool_separator: Deprecated. Separator for tool names.
            resource_separator: Deprecated and ignored. Prefix is now
              applied using the protocol://prefix/path format
            prompt_separator: Deprecated. Separator for prompt names.
        """
        if tool_separator is not None:
            # Deprecated since 2.4.0
            warnings.warn(
                "The tool_separator parameter is deprecated and will be removed in a future version. "
                "Tools are now prefixed using 'prefix_toolname' format.",
                DeprecationWarning,
                stacklevel=2,
            )

        if resource_separator is not None:
            # Deprecated since 2.4.0
            warnings.warn(
                "The resource_separator parameter is deprecated and ignored. "
                "Resource prefixes are now added using the protocol://prefix/path format.",
                DeprecationWarning,
                stacklevel=2,
            )

        if prompt_separator is not None:
            # Deprecated since 2.4.0
            warnings.warn(
                "The prompt_separator parameter is deprecated and will be removed in a future version. "
                "Prompts are now prefixed using 'prefix_promptname' format.",
                DeprecationWarning,
                stacklevel=2,
            )

        # Import tools from the mounted server
        tool_prefix = f"{prefix}_"
        for key, tool in (await server.get_tools()).items():
            self._tool_manager.add_tool(tool, key=f"{tool_prefix}{key}")

        # Import resources and templates from the mounted server
        for key, resource in (await server.get_resources()).items():
            prefixed_key = add_resource_prefix(key, prefix, self.resource_prefix_format)
            self._resource_manager.add_resource(resource, key=prefixed_key)

        for key, template in (await server.get_resource_templates()).items():
            prefixed_key = add_resource_prefix(key, prefix, self.resource_prefix_format)
            self._resource_manager.add_template(template, key=prefixed_key)

        # Import prompts from the mounted server
        prompt_prefix = f"{prefix}_"
        for key, prompt in (await server.get_prompts()).items():
            self._prompt_manager.add_prompt(prompt, key=f"{prompt_prefix}{key}")

        logger.info(f"Imported server {server.name} with prefix '{prefix}'")
        logger.debug(f"Imported tools with prefix '{tool_prefix}'")
        logger.debug(f"Imported resources and templates with prefix '{prefix}/'")
        logger.debug(f"Imported prompts with prefix '{prompt_prefix}'")

        self._cache.clear()

    @classmethod
    def from_openapi(
        cls,
        openapi_spec: dict[str, Any],
        client: httpx.AsyncClient,
        route_maps: list[RouteMap] | None = None,
        route_map_fn: OpenAPIRouteMapFn | None = None,
        mcp_component_fn: OpenAPIComponentFn | None = None,
        mcp_names: dict[str, str] | None = None,
        all_routes_as_tools: bool = False,
        **settings: Any,
    ) -> FastMCPOpenAPI:
        """
        Create a FastMCP server from an OpenAPI specification.
        """
        from .openapi import FastMCPOpenAPI, MCPType, RouteMap

        # Deprecated since 2.5.0
        if all_routes_as_tools:
            warnings.warn(
                "The 'all_routes_as_tools' parameter is deprecated and will be removed in a future version. "
                'Use \'route_maps=[RouteMap(methods="*", pattern=r".*", mcp_type=MCPType.TOOL)]\' instead.',
                DeprecationWarning,
                stacklevel=2,
            )

        if all_routes_as_tools and route_maps:
            raise ValueError("Cannot specify both all_routes_as_tools and route_maps")

        elif all_routes_as_tools:
            route_maps = [RouteMap(methods="*", pattern=r".*", mcp_type=MCPType.TOOL)]

        return FastMCPOpenAPI(
            openapi_spec=openapi_spec,
            client=client,
            route_maps=route_maps,
            route_map_fn=route_map_fn,
            mcp_component_fn=mcp_component_fn,
            mcp_names=mcp_names,
            **settings,
        )

    @classmethod
    def from_fastapi(
        cls,
        app: Any,
        name: str | None = None,
        route_maps: list[RouteMap] | None = None,
        route_map_fn: OpenAPIRouteMapFn | None = None,
        mcp_component_fn: OpenAPIComponentFn | None = None,
        mcp_names: dict[str, str] | None = None,
        all_routes_as_tools: bool = False,
        httpx_client_kwargs: dict[str, Any] | None = None,
        **settings: Any,
    ) -> FastMCPOpenAPI:
        """
        Create a FastMCP server from a FastAPI application.
        """

        from .openapi import FastMCPOpenAPI, MCPType, RouteMap

        # Deprecated since 2.5.0
        if all_routes_as_tools:
            warnings.warn(
                "The 'all_routes_as_tools' parameter is deprecated and will be removed in a future version. "
                'Use \'route_maps=[RouteMap(methods="*", pattern=r".*", mcp_type=MCPType.TOOL)]\' instead.',
                DeprecationWarning,
                stacklevel=2,
            )

        if all_routes_as_tools and route_maps:
            raise ValueError("Cannot specify both all_routes_as_tools and route_maps")

        elif all_routes_as_tools:
            route_maps = [RouteMap(methods="*", pattern=r".*", mcp_type=MCPType.TOOL)]

        if httpx_client_kwargs is None:
            httpx_client_kwargs = {}
        httpx_client_kwargs.setdefault("base_url", "http://fastapi")

        client = httpx.AsyncClient(
            transport=httpx.ASGITransport(app=app),
            **httpx_client_kwargs,
        )

        name = name or app.title

        return FastMCPOpenAPI(
            openapi_spec=app.openapi(),
            client=client,
            name=name,
            route_maps=route_maps,
            route_map_fn=route_map_fn,
            mcp_component_fn=mcp_component_fn,
            mcp_names=mcp_names,
            **settings,
        )

    @classmethod
    def as_proxy(
        cls,
        backend: Client[ClientTransportT]
        | ClientTransport
        | FastMCP[Any]
        | AnyUrl
        | Path
        | MCPConfig
        | dict[str, Any]
        | str,
        **settings: Any,
    ) -> FastMCPProxy:
        """Create a FastMCP proxy server for the given backend.

        The ``backend`` argument can be either an existing :class:`~fastmcp.client.Client`
        instance or any value accepted as the ``transport`` argument of
        :class:`~fastmcp.client.Client`. This mirrors the convenience of the
        ``Client`` constructor.
        """
        from fastmcp.client.client import Client
        from fastmcp.server.proxy import FastMCPProxy

        if isinstance(backend, Client):
            client = backend
        else:
            client = Client(backend)

        return FastMCPProxy(client=client, **settings)

    @classmethod
    def from_client(
        cls, client: Client[ClientTransportT], **settings: Any
    ) -> FastMCPProxy:
        """
        Create a FastMCP proxy server from a FastMCP client.
        """
        # Deprecated since 2.3.5
        warnings.warn(
            "FastMCP.from_client() is deprecated; use FastMCP.as_proxy() instead.",
            DeprecationWarning,
            stacklevel=2,
        )

        return cls.as_proxy(client, **settings)

    def should_include_component(
        self,
        component: Tool | Resource | ResourceTemplate | Prompt,
    ) -> bool:
        """
        Given a set of tags, determine if the tags match the include and exclude tags. Returns True if it should be included; False if it should not.

        Rules:
            • If both include_tags and exclude_tags are None, return True.
            • If exclude_tags is provided, check each exclude tag:
                - If the exclude tag is a tuple, all tags in the tuple must be present in the input tags to exclude.
                - If the exclude tag is a string, it must be present in the input tags to exclude.
            • If include_tags is provided, check each include tag:
                - If the include tag is a tuple, all tags in the tuple must be present in the input tags to include.
                - If the include tag is a string, it must be present in the input tags to include.
            • If include_tags is provided and none of the include tags match, return False.
            • If include_tags is not provided, return True.
        """
        if self.settings.include_tags is None and self.settings.exclude_tags is None:
            return True

        if self.settings.exclude_tags is not None:
            for etag in self.settings.exclude_tags:
                if isinstance(etag, tuple):
                    if all(et in component.tags for et in etag):
                        return False
                else:
                    if etag in component.tags:
                        return False

        if self.settings.include_tags is not None:
            for itag in self.settings.include_tags:
                if isinstance(itag, tuple):
                    if all(it in component.tags for it in itag):
                        return True
                else:
                    if itag in component.tags:
                        return True

            return False
        else:
            return True


class MountedServer:
    def __init__(
        self,
        prefix: str,
        server: FastMCP[LifespanResultT],
    ):
        self.server = server
        self.prefix = prefix

    async def get_tools(self) -> dict[str, Tool]:
        tools = await self.server.get_tools()
        return {f"{self.prefix}_{key}": tool for key, tool in tools.items()}

    async def get_resources(self) -> dict[str, Resource]:
        resources = await self.server.get_resources()
        return {
            add_resource_prefix(
                key, self.prefix, self.server.resource_prefix_format
            ): resource
            for key, resource in resources.items()
        }

    async def get_resource_templates(self) -> dict[str, ResourceTemplate]:
        templates = await self.server.get_resource_templates()
        return {
            add_resource_prefix(
                key, self.prefix, self.server.resource_prefix_format
            ): template
            for key, template in templates.items()
        }

    async def get_prompts(self) -> dict[str, Prompt]:
        prompts = await self.server.get_prompts()
        return {f"{self.prefix}_{key}": prompt for key, prompt in prompts.items()}

    def match_tool(self, key: str) -> bool:
        return key.startswith(f"{self.prefix}_")

    def strip_tool_prefix(self, key: str) -> str:
        return key.removeprefix(f"{self.prefix}_")

    def match_resource(self, key: str) -> bool:
        return has_resource_prefix(key, self.prefix, self.server.resource_prefix_format)

    def strip_resource_prefix(self, key: str) -> str:
        return remove_resource_prefix(
            key, self.prefix, self.server.resource_prefix_format
        )

    def match_prompt(self, key: str) -> bool:
        return key.startswith(f"{self.prefix}_")

    def strip_prompt_prefix(self, key: str) -> str:
        return key.removeprefix(f"{self.prefix}_")


def add_resource_prefix(
    uri: str, prefix: str, prefix_format: Literal["protocol", "path"] | None = None
) -> str:
    """Add a prefix to a resource URI.

    Args:
        uri: The original resource URI
        prefix: The prefix to add

    Returns:
        The resource URI with the prefix added

    Examples:
        >>> add_resource_prefix("resource://path/to/resource", "prefix")
        "resource://prefix/path/to/resource"  # with new style
        >>> add_resource_prefix("resource://path/to/resource", "prefix")
        "prefix+resource://path/to/resource"  # with legacy style
        >>> add_resource_prefix("resource:///absolute/path", "prefix")
        "resource://prefix//absolute/path"  # with new style

    Raises:
        ValueError: If the URI doesn't match the expected protocol://path format
    """
    if not prefix:
        return uri

    # Get the server settings to check for legacy format preference

    if prefix_format is None:
        prefix_format = fastmcp.settings.settings.resource_prefix_format

    if prefix_format == "protocol":
        # Legacy style: prefix+protocol://path
        return f"{prefix}+{uri}"
    elif prefix_format == "path":
        # New style: protocol://prefix/path
        # Split the URI into protocol and path
        match = URI_PATTERN.match(uri)
        if not match:
            raise ValueError(
                f"Invalid URI format: {uri}. Expected protocol://path format."
            )

        protocol, path = match.groups()

        # Add the prefix to the path
        return f"{protocol}{prefix}/{path}"
    else:
        raise ValueError(f"Invalid prefix format: {prefix_format}")


def remove_resource_prefix(
    uri: str, prefix: str, prefix_format: Literal["protocol", "path"] | None = None
) -> str:
    """Remove a prefix from a resource URI.

    Args:
        uri: The resource URI with a prefix
        prefix: The prefix to remove
        prefix_format: The format of the prefix to remove
    Returns:
        The resource URI with the prefix removed

    Examples:
        >>> remove_resource_prefix("resource://prefix/path/to/resource", "prefix")
        "resource://path/to/resource"  # with new style
        >>> remove_resource_prefix("prefix+resource://path/to/resource", "prefix")
        "resource://path/to/resource"  # with legacy style
        >>> remove_resource_prefix("resource://prefix//absolute/path", "prefix")
        "resource:///absolute/path"  # with new style

    Raises:
        ValueError: If the URI doesn't match the expected protocol://path format
    """
    if not prefix:
        return uri

    if prefix_format is None:
        prefix_format = fastmcp.settings.settings.resource_prefix_format

    if prefix_format == "protocol":
        # Legacy style: prefix+protocol://path
        legacy_prefix = f"{prefix}+"
        if uri.startswith(legacy_prefix):
            return uri[len(legacy_prefix) :]
        return uri
    elif prefix_format == "path":
        # New style: protocol://prefix/path
        # Split the URI into protocol and path
        match = URI_PATTERN.match(uri)
        if not match:
            raise ValueError(
                f"Invalid URI format: {uri}. Expected protocol://path format."
            )

        protocol, path = match.groups()

        # Check if the path starts with the prefix followed by a /
        prefix_pattern = f"^{re.escape(prefix)}/(.*?)$"
        path_match = re.match(prefix_pattern, path)
        if not path_match:
            return uri

        # Return the URI without the prefix
        return f"{protocol}{path_match.group(1)}"
    else:
        raise ValueError(f"Invalid prefix format: {prefix_format}")


def has_resource_prefix(
    uri: str, prefix: str, prefix_format: Literal["protocol", "path"] | None = None
) -> bool:
    """Check if a resource URI has a specific prefix.

    Args:
        uri: The resource URI to check
        prefix: The prefix to look for

    Returns:
        True if the URI has the specified prefix, False otherwise

    Examples:
        >>> has_resource_prefix("resource://prefix/path/to/resource", "prefix")
        True  # with new style
        >>> has_resource_prefix("prefix+resource://path/to/resource", "prefix")
        True  # with legacy style
        >>> has_resource_prefix("resource://other/path/to/resource", "prefix")
        False

    Raises:
        ValueError: If the URI doesn't match the expected protocol://path format
    """
    if not prefix:
        return False

    # Get the server settings to check for legacy format preference

    if prefix_format is None:
        prefix_format = fastmcp.settings.settings.resource_prefix_format

    if prefix_format == "protocol":
        # Legacy style: prefix+protocol://path
        legacy_prefix = f"{prefix}+"
        return uri.startswith(legacy_prefix)
    elif prefix_format == "path":
        # New style: protocol://prefix/path
        # Split the URI into protocol and path
        match = URI_PATTERN.match(uri)
        if not match:
            raise ValueError(
                f"Invalid URI format: {uri}. Expected protocol://path format."
            )

        _, path = match.groups()

        # Check if the path starts with the prefix followed by a /
        prefix_pattern = f"^{re.escape(prefix)}/"
        return bool(re.match(prefix_pattern, path))
    else:
        raise ValueError(f"Invalid prefix format: {prefix_format}")<|MERGE_RESOLUTION|>--- conflicted
+++ resolved
@@ -142,13 +142,9 @@
     ):
         if cache_expiration_seconds is not None:
             settings["cache_expiration_seconds"] = cache_expiration_seconds
-<<<<<<< HEAD
         self.settings = fastmcp.settings.ServerSettings(
             include_tags=include_tags, exclude_tags=exclude_tags, **settings
         )
-=======
-        self.settings = fastmcp.settings.ServerSettings(**settings)
->>>>>>> 94a931f2
 
         # If mask_error_details is provided, override the settings value
         if mask_error_details is not None:
